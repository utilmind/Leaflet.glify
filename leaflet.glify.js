<<<<<<< HEAD
var Glify = (function(window, document, L, undefined) {
    function Glify(map) {
        var self = this,
            glLayer = this.glLayer = L.canvasOverlay()
                .drawing(function(params) {
                    self.drawOnCanvas(params);
                })
                .addTo(map),
            canvas = this.canvas = glLayer.canvas();

        canvas.width = canvas.clientWidth;
        canvas.height = canvas.clientHeight;

        this.gl = canvas.getContext('experimental-webgl', {
            antialias: true
        });
=======
(function(window, document, L, undefined) {

    function defaults(userSettings) {
        var defaults = Glify.defaults,
            settings = {},
            i;

        for (i in defaults) if (defaults.hasOwnProperty(i)) {
            settings[i] = (userSettings.hasOwnProperty(i) ? userSettings[i] : defaults[i]);
        }

        return settings;
    }

    function Glify(settings) {
        var self = this;
        this.settings = defaults(settings);
        this.glLayer = L.canvasOverlay()
            .drawing(function(params) {
                self.drawOnCanvas(params);
            })
            .addTo(this.settings.map);

        var canvas = this.canvas = this.glLayer.canvas();
        this.glLayer.canvas.width = canvas.clientWidth;
        this.glLayer.canvas.height = canvas.clientHeight;
        this.gl = canvas.getContext('experimental-webgl', { antialias: true });
>>>>>>> 6690a878

        this.pixelsToWebGLMatrix = new Float32Array(16);
        this.mapMatrix = new Float32Array(16);
        this.vertexShader = null;
        this.fragmentShader = null;
        this.program = null;
        this.uMatLoc = null;
        this.verts = [];
        this.data = [];

        this.setup();
    }

    Glify.defaults = {
        map: null,
        clickPoint: function() {}
    };

    Glify.prototype = {
        setup: function setup() {
            this
                .setupVertexShader()
                .setupFragmentShader()
                .setupProgram();
        },
        render: function() {
            //  gl.disable(gl.DEPTH_TEST);
            // ----------------------------
            // look up the locations for the inputs to our shaders.
            var self = this,
                gl = this.gl,
                canvas = this.canvas,
                program = this.program,
                glLayer = this.glLayer,
                uMatLoc = this.uMatLoc = gl.getUniformLocation(program, "uMatrix"),
                colorLoc = gl.getAttribLocation(program, "aColor"),
                vertLoc = gl.getAttribLocation(program, "aVertex");

            gl.aPointSize = gl.getAttribLocation(program, "aPointSize");
            // Set the matrix to some that makes 1 unit 1 pixel.

            this.pixelsToWebGLMatrix.set([2 / canvas.width, 0, 0, 0, 0, -2 / canvas.height, 0, 0, 0, 0, 0, 0, -1, 1, 0, 1]);
            gl.viewport(0, 0, canvas.width, canvas.height);

            gl.uniformMatrix4fv(uMatLoc, false, this.pixelsToWebGLMatrix);

            // -- data
            this.data.map(function (d, i) {
                var pixel = self.latLongToPixelXY(d[0], d[1]);
                //-- 2 coord, 3 rgb colors interleaved buffer
                self.verts.push(pixel.x, pixel.y, Math.random(), Math.random(), Math.random());
            });

            var vertBuffer = gl.createBuffer(),
                vertArray = new Float32Array(this.verts),
                fsize = vertArray.BYTES_PER_ELEMENT;

            gl.bindBuffer(gl.ARRAY_BUFFER, vertBuffer);
            gl.bufferData(gl.ARRAY_BUFFER, vertArray, gl.STATIC_DRAW);
            gl.vertexAttribPointer(vertLoc, 2, gl.FLOAT, false, fsize * 5 ,0);
            gl.enableVertexAttribArray(vertLoc);

            // -- offset for color buffer
            gl.vertexAttribPointer(colorLoc, 3, gl.FLOAT, false, fsize * 5, fsize * 2);
            gl.enableVertexAttribArray(colorLoc);

            glLayer.redraw();

            return this;
        },
        setData: function(data) {
            this.data = data;

            return this;
        },
        setupVertexShader: function() {
            var gl = this.gl,
                vertexShader = gl.createShader(gl.VERTEX_SHADER);

            gl.shaderSource(vertexShader, this.vertexShaderTemplate);
            gl.compileShader(vertexShader);

            this.vertexShader = vertexShader;
            return this;
        },
        setupFragmentShader: function() {
            var gl = this.gl,
                fragmentShader = gl.createShader(gl.FRAGMENT_SHADER);

            gl.shaderSource(fragmentShader, this.fragmentShaderTemplate);
            gl.compileShader(fragmentShader);

            this.fragmentShader = fragmentShader;

            return this;
        },
        setupProgram: function() {
            // link shaders to create our program
            var gl = this.gl,
                program = gl.createProgram();

            gl.attachShader(program, this.vertexShader);
            gl.attachShader(program, this.fragmentShader);
            gl.linkProgram(program);
            gl.useProgram(program);
            gl.blendFunc(gl.SRC_ALPHA, gl.ONE_MINUS_SRC_ALPHA);
            gl.enable(gl.BLEND);

            this.program = program;

            return this;
        },
        drawOnCanvas: function(params) {
            var gl = this.gl,
                canvas = this.canvas;

            if (gl == null) return;

            gl.clear(gl.COLOR_BUFFER_BIT);

            this.pixelsToWebGLMatrix.set([2 / canvas.width, 0, 0, 0, 0, -2 / canvas.height, 0, 0, 0, 0, 0, 0, -1, 1, 0, 1]);
            gl.viewport(0, 0, canvas.width, canvas.height);

            var pointSize = Math.max(leafletMap.getZoom() - 4.0, 1.0);
            gl.vertexAttrib1f(gl.aPointSize, pointSize);

            // -- set base matrix to translate canvas pixel coordinates -> webgl coordinates
            this.mapMatrix.set(this.pixelsToWebGLMatrix);

            var bounds = leafletMap.getBounds(),
                topLeft = new L.LatLng(bounds.getNorth(), bounds.getWest()),
                offset = this.latLongToPixelXY(topLeft.lat, topLeft.lng),
                // -- Scale to current zoom
                scale = Math.pow(2, leafletMap.getZoom());

            this
                .scaleMatrix(scale, scale)
                .translateMatrix(-offset.x, -offset.y);

            // -- attach matrix value to 'mapMatrix' uniform in shader
            gl.uniformMatrix4fv(this.uMatLoc, false, this.mapMatrix);
            gl.drawArrays(gl.POINTS, 0, this.data.length);

            return this;
        },

        // Returns a random integer from 0 to range - 1.
        randomInt: function(range) {
            return Math.floor(Math.random() * range);
        },

        /*
         function latlonToPixels(lat, lon) {
         initialResolution = 2 * Math.PI * 6378137 / 256, // at zoomlevel 0
         originShift = 2 * Math.PI * 6378137 / 2;

         // -- to meters
         var mx = lon * originShift / 180;
         var my = Math.log(Math.tan((90 + lat) * Math.PI / 360)) / (Math.PI / 180);
         my = my * originShift / 180;


         // -- to pixels at zoom level 0

         var res = initialResolution;
         x = (mx + originShift) / res,
         y = (my + originShift) / res;


         return { x: x, y: 256- y };
         }
         */
        // -- converts latlon to pixels at zoom level 0 (for 256x256 tile size) , inverts y coord )
        // -- source : http://build-failed.blogspot.cz/2013/02/displaying-webgl-data-on-google-maps.html
        latLongToPixelXY: function(latitude, longitude) {
            var pi180 = Math.PI / 180.0,
                pi4 = Math.PI * 4,
                sinLatitude = Math.sin(latitude * pi180),
                pixelY = (0.5 - Math.log((1 + sinLatitude) / (1 - sinLatitude)) / (pi4)) * 256,
                pixelX = ((longitude + 180) / 360) * 256;

            return {
                x: pixelX,
                y: pixelY
            };
        },
        translateMatrix: function(tx, ty) {
            var matrix = this.mapMatrix;
            // translation is in last column of matrix
            matrix[12] += matrix[0] * tx + matrix[4] * ty;
            matrix[13] += matrix[1] * tx + matrix[5] * ty;
            matrix[14] += matrix[2] * tx + matrix[6] * ty;
            matrix[15] += matrix[3] * tx + matrix[7] * ty;

            return this;
        },
        scaleMatrix: function(scaleX, scaleY) {
            var matrix = this.mapMatrix;
            // scaling x and y, which is just scaling first two columns of matrix
            matrix[0] *= scaleX;
            matrix[1] *= scaleX;
            matrix[2] *= scaleX;
            matrix[3] *= scaleX;

            matrix[4] *= scaleY;
            matrix[5] *= scaleY;
            matrix[6] *= scaleY;
            matrix[7] *= scaleY;

            return this;
        },
        addTo: function(map) {
            this.glLayer.addTo(map);

            return this;
        },
        vertexShaderTemplate: '{{vertex-shader}}',
        fragmentShaderTemplate: '{{fragment-shader}}'
    };

    L.glify = function(settings) {
        return new L.Glify(settings);
    };

    L.Glify = Glify;
})(window, document, L);<|MERGE_RESOLUTION|>--- conflicted
+++ resolved
@@ -1,4 +1,25 @@
-<<<<<<< HEAD
+(function(window, document, L, undefined) {
+
+    function defaults(userSettings) {
+        var defaults = Glify.defaults,
+            settings = {},
+            i;
+
+        for (i in defaults) if (defaults.hasOwnProperty(i)) {
+            settings[i] = (userSettings.hasOwnProperty(i) ? userSettings[i] : defaults[i]);
+        }
+
+        return settings;
+    }
+
+    function Glify(settings) {
+        var self = this;
+        this.settings = defaults(settings);
+        this.glLayer = L.canvasOverlay()
+            .drawing(function(params) {
+                self.drawOnCanvas(params);
+            })
+            .addTo(this.settings.map);
 var Glify = (function(window, document, L, undefined) {
     function Glify(map) {
         var self = this,
@@ -15,35 +36,6 @@
         this.gl = canvas.getContext('experimental-webgl', {
             antialias: true
         });
-=======
-(function(window, document, L, undefined) {
-
-    function defaults(userSettings) {
-        var defaults = Glify.defaults,
-            settings = {},
-            i;
-
-        for (i in defaults) if (defaults.hasOwnProperty(i)) {
-            settings[i] = (userSettings.hasOwnProperty(i) ? userSettings[i] : defaults[i]);
-        }
-
-        return settings;
-    }
-
-    function Glify(settings) {
-        var self = this;
-        this.settings = defaults(settings);
-        this.glLayer = L.canvasOverlay()
-            .drawing(function(params) {
-                self.drawOnCanvas(params);
-            })
-            .addTo(this.settings.map);
-
-        var canvas = this.canvas = this.glLayer.canvas();
-        this.glLayer.canvas.width = canvas.clientWidth;
-        this.glLayer.canvas.height = canvas.clientHeight;
-        this.gl = canvas.getContext('experimental-webgl', { antialias: true });
->>>>>>> 6690a878
 
         this.pixelsToWebGLMatrix = new Float32Array(16);
         this.mapMatrix = new Float32Array(16);
