{
  "name": "leaflet.glify",
<<<<<<< HEAD
  "version": "3.0.1",
=======
  "version": "3.0.2",
  "type": "module",
>>>>>>> 6433b6c7
  "description": "web gl renderer plugin for leaflet",
  "main": "dist/glify.js",
  "browser": "dist/glify-browser.js",
  "module": "dist/glify-browser.js",
  "files": [
    "/src",
    "/dist"
  ],
  "scripts": {
    "test": "echo \"Error: no test specified\" && exit 1",
    "build-browser": "parcel build src/index.ts --out-file glify-browser.js --target browser",
    "build-browser-webpack": "webpack --config webpack.config.js",
    "build-node": "parcel build src/index.ts --out-file glify.js --target node",
    "build": "npm run build-node && npm run build-browser",
    "serve": "rm -rf .build && mkdir .build && cp data/* .build/data && cp node_modules/leaflet/dist/leaflet.css ./build/css/leaflet.css && parcel serve index.html --out-dir .build",
    "serve-webpack": "webpack-dev-server --config webpack.config.dev.js --open",
    "publish-gh-pages": "gh-pages -d .build"
  },
  "repository": {
    "type": "git",
    "url": "git+https://github.com/robertleeplummerjr/Leaflet.glify.git"
  },
  "author": "",
  "license": "MIT",
  "bugs": {
    "url": "https://github.com/robertleeplummerjr/Leaflet.glify/issues"
  },
  "homepage": "https://github.com/robertleeplummerjr/Leaflet.glify#readme",
  "dependencies": {
    "@types/geojson": "^7946.0.7",
    "earcut": "^2.1.3",
    "geojson-flatten": "^1.0.4",
    "leaflet": "1.7.1",
    "point-in-polygon": "^1.0.1",
    "polygon-lookup": "^2.4.0",
    "rbush": "^2.0.2"
  },
  "devDependencies": {
    "@babel/core": "^7.3.4",
    "@babel/preset-env": "^7.3.4",
    "@types/leaflet": "^1.5.17",
    "brfs": "^2.0.1",
    "gh-pages": "^2.2.0",
    "glslify-bundle": "^5.1.1",
    "glslify-deps": "^1.3.1",
    "jest": "^25.2.7",
    "parcel": "^1.12.4",
    "parcel-bundler": "^1.12.4",
    "parcel-plugin-bundle-visualiser": "^1.2.0",
    "parcel-plugin-glsl": "^0.1.0",
    "webpack": "^4.43.0",
    "webpack-dev-server": "^3.11.0",
    "webpack-cli": "^3.3.12",
    "copy-webpack-plugin": "^6.0.3",
    "glslify-loader": "^2.0.0",
    "raw-loader": "^4.0.1",
    "ts-loader": "^8.0.1",
    "typescript": "^3.8.3"
  }
}<|MERGE_RESOLUTION|>--- conflicted
+++ resolved
@@ -1,11 +1,6 @@
 {
   "name": "leaflet.glify",
-<<<<<<< HEAD
-  "version": "3.0.1",
-=======
   "version": "3.0.2",
-  "type": "module",
->>>>>>> 6433b6c7
   "description": "web gl renderer plugin for leaflet",
   "main": "dist/glify.js",
   "browser": "dist/glify-browser.js",
