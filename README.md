--- conflicted
+++ resolved
@@ -139,14 +139,14 @@
 * `shapes(options)`
 * `lines(options)`
 
-<<<<<<< HEAD
+
 ## Building
 
 There are two ways to package this application: Parcel and WebPack.
 
 You can build the parcel version by running ``yarn run build-browser``
 You can build the webpack version by running ``yarn run build-browser-webpack``
-=======
+
 ## Update & Remove Data
 L.glify instances can be updated using the `update(data, index)` method.
 * `data` `{Object}` Lines and Shapes require a single GeoJSON feature. Points require the same data structure as the original object and therefore also accept an array of coordinates.
@@ -155,7 +155,6 @@
 An object or some elements of an object are removed using the `remove(index)` method.
 * `index` `{number|Array}` optional - An integer or an array of integers specifying the indices of the elements to be removed.
   If `index` is not defined, the entire object is removed.
->>>>>>> a384fae2
 
 ## Contributors
 
