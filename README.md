--- conflicted
+++ resolved
@@ -29,49 +29,19 @@
 ### Typescript
 
 ```ts
-<<<<<<< HEAD
 import glify from 'leaflet.glify';
 // namespace
 glify
-=======
-import glify from "leaflet.glify";
->>>>>>> 43357dc9
 ```
 
 ### Node
-<<<<<<< HEAD
 ```js
-=======
-
-```html
->>>>>>> 43357dc9
 const { glify } = require('leaflet.glify');
 // namespace
 glify
 ```
 
-<<<<<<< HEAD
 ### Simple Points Usage
-=======
-## Simple Polygon Usage
-
-```ts
-L.glify.shapes({
-  map,
-  data: geoJson,
-  click: (e, feature): boolean | void => {
-    // do something when a shape is clicked
-    // return false to continue traversing
-  },
-  hover: (e, feature): boolean | void => {
-    // do something when a shape is hovered
-  },
-});
-```
-
-## Simple Points Usage
-
->>>>>>> 43357dc9
 ```ts
 L.glify.points({
   map,
@@ -86,12 +56,7 @@
 });
 ```
 
-<<<<<<< HEAD
 ### Simple Lines Usage
-=======
-## Simple Lines Usage
-
->>>>>>> 43357dc9
 ```ts
 L.glify.lines({
   map: map,
@@ -110,7 +75,6 @@
 });
 ```
 
-<<<<<<< HEAD
 ### Simple Polygon Usage
 ```ts
 L.glify.shapes({
@@ -234,81 +198,7 @@
 ---
 ### `shapesInstances`
 All of the `L.glify.Shapes` instances
-=======
-## `L.glify.shapes` Options
-
-- `map` `{Object}` required leaflet map
-- `data` `{Object}` required geojson data
-- `vertexShaderSource` `{String|Function}` optional glsl vertex shader source, defaults to use `L.glify.shader.vertex`
-- `fragmentShaderSource` `{String|Function}` optional glsl fragment shader source, defaults to use `L.glify.shader.fragment.polygon`
-- `click` `{Function}` optional event handler for clicking a shape
-- `hover` `{Function}` optional event handler for hovering a shape
-- `color` `{Function|Object|String}` optional, default is 'random'
-  - When `color` is a `Function` its arguments are the `index`:`number` and the `feature`:`object` that is being colored, opacity can optionally be included as `{ a: number }`.
-    The result should be of interface `IColor`, example: `{r: number, g: number, b: number, a: number }`.
-- `opacity` `{Number}` a value from 0 to 1, default is 0.5. Only used when opacity isn't included on color.
-- `className` `{String}` a class name applied to canvas, default is ''
-- `border` `{Boolean}` optional, default `false`. When set to `true`, a border with an opacity of `settings.borderOpacity` is displayed.
-- `borderOpacity` `{Number}` optional, default `false`. Border opacity for when `settings.boarder` is `true`. Default is 1.
-- `preserveDrawingBuffer` `{Boolean}` optional, default `1`, adjusts the border opacity separate from `opacity`.
-  - CAUTION: May cause performance issue with large data sets.
-- `pane` `{String}` optional, default is `overlayPane`. Can be set to a custom pane.
-
-## `L.glify.points` Options
-
-- `map` `{Object}` required leaflet map
-- `data` `{Object}` required geojson data
-- `vertexShaderSource` `{String|Function}` optional glsl vertex shader source, defaults to use `L.glify.shader.vertex`
-- `fragmentShaderSource` `{String|Function}` optional glsl fragment shader source, defaults to use `L.glify.shader.fragment.point`
-- `click` `{Function}` optional event handler for clicking a point
-- `hover` `{Function}` optional event handler for hovering a point
-- `color` `{Function|Object|String}` optional, default is 'random'
-  - When `color` is a `Function` its arguments are the `index`:`number` and the `point`:`array` that is being colored, opacity can optionally be included as `{ a: number }`.
-    The result should be of interface `IColor`, example: `{r: number, g: number, b: number, a: number }`.
-- `opacity` `{Number}` a value from 0 to 1, default is 0.8. Only used when opacity isn't included on color.
-- `className` `{String}` a class name applied to canvas, default is ''
-- `size` `{Number|Function}` pixel size of point
-  - When `size` is a `Function` its arguments are `index`:`number`, and the `point`:`array` that is being sized
-- `sensitivity` `{Number}` exaggerates the size of the clickable area to make it easier to click a point
-- `sensitivityHover` `{Number}` exaggerates the size of the hoverable area to make it easier to hover a point
-- `preserveDrawingBuffer` `{Boolean}` optional, default `false`, perverse draw buffer on webgl context.
-  - CAUTION: May cause performance issue with large data sets.
-- `pane` `{String}` optional, default is `overlayPane`. Can be set to a custom pane.
-
-## `L.glify.lines` Options
-
-- `map` `{Object}` required leaflet map
-- `data` `{Object}` required geojson data
-- `vertexShaderSource` `{String|Function}` optional glsl vertex shader source, defaults to use `L.glify.shader.vertex`
-- `fragmentShaderSource` `{String|Function}` optional glsl fragment shader source, defaults to use `L.glify.shader.fragment.point`
-- `click` `{Function}` optional event handler for clicking a line
-- `hover` `{Function}` optional event handler for hovering a line
-- `hoverOff` `{Function}` optional event handler for hovering off a line
-- `color` `{Function|Object|String}` optional, default is 'random'
-  - When `color` is a `Function` its arguments are the `index`:`number` and the `feature`:`object` that is being colored, opacity can optionally be included as `{ a: number }`.
-    The result should be of interface `IColor`, example: `{r: number, g: number, b: number, a: number }`.
-- `opacity` `{Number}` a value from 0 to 1, default is 0.5. Only used when opacity isn't included on color.
-- `className` `{String}` a class name applied to canvas, default is ''
-- `sensitivity` `{Number}` exaggerates the size of the clickable area to make it easier to click a line
-- `sensitivityHover` `{Number}` exaggerates the size of the hoverable area to make it easier to hover a line
-- `preserveDrawingBuffer` `{Boolean}` optional, default `false`, perverse draw buffer on webgl context.
-  - CAUTION: May cause performance issue with large data sets.
-- `weight` `{Number|Function}` a value in pixels of how thick lines should be drawn
-  - When `weight` is a `Function` its arguments are gets the `index`:`number`, and the `feature`:`object` that is being drawn
-  - CAUTION: Zoom of more than 18 will turn weight internally to 1 to prevent WebGL precision rendering issues.
-- `pane` `{String}` optional, default is `overlayPane`. Can be set to a custom pane.
-
-## `L.glify` methods/properties
->>>>>>> 43357dc9
-
-- `longitudeFirst()`
-- `latitudeFirst()`
-- `pointsInstances`
-- `linesInstances`
-- `shapesInstances`
-- `points(options)`
-- `shapes(options)`
-- `lines(options)`
+
 
 ## Building
 
@@ -323,17 +213,9 @@
 Use `yarn test` or `npm run test`
 
 ## Update & Remove Data
-<<<<<<< HEAD
 `L.glify` instances can be updated using the `update(data, index)` method.
 * `data` `{Object}` Lines and Shapes require a single GeoJSON feature. Points require the same data structure as the original object and therefore also accept an array of coordinates.
 * `index` `{number}` An integer indicating the index of the element to be updated.
-=======
-
-L.glify instances can be updated using the `update(data, index)` method.
-
-- `data` `{Object}` Lines and Shapes require a single GeoJSON feature. Points require the same data structure as the original object and therefore also accept an array of coordinates.
-- `index` `{number}` An integer indicating the index of the element to be updated.
->>>>>>> 43357dc9
 
 An object or some elements of an object are removed using the `remove(index)` method.
 
