/*
originally taken from: http://www.sumbera.com/gist/js/leaflet/canvas/L.CanvasOverlay.js, added and customized as part of this lib because of need from library
 Generic  Canvas Overlay for leaflet,
 Stanislav Sumbera, April , 2014

 - added userDrawFunc that is called when Canvas need to be redrawn
 - added few useful params fro userDrawFunc callback
 - fixed resize map bug
 inspired & portions taken from  :   https://github.com/Leaflet/Leaflet.heat
 */

import {
  LatLngBounds,
  Point,
  Layer,
  Util,
  Browser,
  Bounds,
  DomUtil,
  LatLng,
  ZoomAnimEvent,
  Map,
  ResizeEvent,
  LayerOptions,
} from "leaflet";

export interface ICanvasOverlayDrawEvent {
  canvas: HTMLCanvasElement;
  bounds: LatLngBounds;
  offset: Point;
  scale: number;
  size: Point;
  zoomScale: number;
  zoom: number;
}

export type IUserDrawFunc = (event: ICanvasOverlayDrawEvent) => void;

export type RedrawCallback = (instance: CanvasOverlay) => void;

export class CanvasOverlay extends Layer {
  _userDrawFunc: IUserDrawFunc;
  _redrawCallbacks: RedrawCallback[];
  canvas?: HTMLCanvasElement;
  _pane: string;

  _frame?: number | null;
  _leaflet_id?: number;
  options: LayerOptions;

  get map(): Map {
    return this._map;
  }

  set map(map: Map) {
    this._map = map;
  }

  constructor(userDrawFunc: IUserDrawFunc, pane: string) {
    super();
    this._userDrawFunc = userDrawFunc;
    this._frame = null;
    this._redrawCallbacks = [];
    this._pane = pane;
    this.options = {};
  }

  drawing(userDrawFunc: IUserDrawFunc): this {
    this._userDrawFunc = userDrawFunc;
    return this;
  }

  params(options: any): this {
    Util.setOptions(this, options);
    return this;
  }

  redraw(callback?: RedrawCallback) {
    if (typeof callback === "function") {
      this._redrawCallbacks.push(callback);
    }
    if (this._frame === null) {
      this._frame = Util.requestAnimFrame(this._redraw, this);
    }
    return this;
  }

  isAnimated(): boolean {
    return Boolean(this.map.options.zoomAnimation && Browser.any3d);
  }

  onAdd(map: Map): this {
    this.map = map;
    const canvas = (this.canvas =
      this.canvas ?? document.createElement("canvas"));

    const size = map.getSize();
    const animated = this.isAnimated();
    canvas.width = size.x;
    canvas.height = size.y;
    canvas.className = `leaflet-zoom-${animated ? "animated" : "hide"}`;

    const pane = map.getPane(this._pane);
    if (!pane) {
      throw new Error("unable to find pane");
    }
    pane.appendChild(this.canvas);

    map.on("moveend", this._reset, this);
    map.on("resize", this._resize, this);

    if (animated) {
      map.on(
        "zoomanim",
        Layer ? this._animateZoom : this._animateZoomNoLayer,
        this
      );
    }

    this._reset();
    return this;
  }

  onRemove(map: Map): this {
    if (this.canvas) {
      const pane = map.getPane(this._pane);
      if (!pane) {
        throw new Error("unable to find pane");
      }
      pane.removeChild(this.canvas);
    }

    map.off("moveend", this._reset, this);
    map.off("resize", this._resize, this);

    if (this.isAnimated()) {
      map.off(
        "zoomanim",
        Layer ? this._animateZoom : this._animateZoomNoLayer,
        this
      );
    }
    return this;
  }

  addTo(map: Map): this {
    if (!this.canvas) {
      //Resolves an issue where the canvas is not added to the map, discovered in a jsdom testing environment
      this.canvas = document.createElement("canvas");
    }
    map.addLayer(this);
    return this;
  }

  _resize(resizeEvent: ResizeEvent): void {
    if (this.canvas) {
      this.canvas.width = resizeEvent.newSize.x;
      this.canvas.height = resizeEvent.newSize.y;
    }
  }

  _reset(): void {
    if (this.canvas) {
      const topLeft = this.map.containerPointToLayerPoint([0, 0]);
      DomUtil.setPosition(this.canvas, topLeft);
    }
    this._redraw();
  }

  _redraw(): void {
<<<<<<< HEAD
    const { _map, canvas } = this;
    if (_map) {
      const size = _map.getSize();
      const bounds = _map.getBounds();
      const zoomScale =
        (size.x * 180) / (20037508.34 * (bounds.getEast() - bounds.getWest())); // resolution = 1/zoomScale
      const zoom = _map.getZoom();
      const topLeft = new LatLng(bounds.getNorth(), bounds.getWest());
      const offset = this._unclampedProject(topLeft, 0);
      if (canvas) {
        this._userDrawFunc({
          bounds,
          canvas,
          offset,
          scale: Math.pow(2, zoom),
          size,
          zoomScale,
          zoom,
        });
      }
=======
    const { map, canvas } = this;
    const size = map.getSize();
    const bounds = map.getBounds();
    const zoomScale =
      (size.x * 180) / (20037508.34 * (bounds.getEast() - bounds.getWest())); // resolution = 1/zoomScale
    const zoom = map.getZoom();
    const topLeft = new LatLng(bounds.getNorth(), bounds.getWest());
    const offset = this._unclampedProject(topLeft, 0);
    if (canvas) {
      this._userDrawFunc({
        bounds,
        canvas,
        offset,
        scale: Math.pow(2, zoom),
        size,
        zoomScale,
        zoom,
      });
    }
>>>>>>> 291eabee

      while (this._redrawCallbacks.length > 0) {
        const callback = this._redrawCallbacks.shift();
        if (callback) {
          callback(this);
        }
      }
    }

    this._frame = null;
  }

  _animateZoom(e: ZoomAnimEvent): void {
    const { map, canvas } = this;
    const scale = map.getZoomScale(e.zoom, map.getZoom());
    const offset = this._unclampedLatLngBoundsToNewLayerBounds(
      map.getBounds(),
      e.zoom,
      e.center
    ).min;
    if (canvas && offset) {
      DomUtil.setTransform(canvas, offset, scale);
    }
  }

  _animateZoomNoLayer(e: ZoomAnimEvent): void {
    const { map, canvas } = this;
    if (canvas) {
      const scale = map.getZoomScale(e.zoom, map.getZoom());
      const offset = map
        // @ts-expect-error experimental
        ._getCenterOffset(e.center)
        ._multiplyBy(-scale)
        // @ts-expect-error  experimental
        .subtract(map._getMapPanePos());
      DomUtil.setTransform(canvas, offset, scale);
    }
  }

  _unclampedProject(latlng: LatLng, zoom: number): Point {
    // imported partly from https://github.com/Leaflet/Leaflet/blob/1ae785b73092fdb4b97e30f8789345e9f7c7c912/src/geo/projection/Projection.SphericalMercator.js#L21
    // used because they clamp the latitude
    const { crs } = this.map.options;
    // @ts-expect-error experimental
    const { R } = crs.projection;
    const d = Math.PI / 180;
    const lat = latlng.lat;
    const sin = Math.sin(lat * d);
    const projectedPoint = new Point(
      R * latlng.lng * d,
      (R * Math.log((1 + sin) / (1 - sin))) / 2
    );
    const scale = crs?.scale(zoom) ?? 0;
    // @ts-expect-error experimental
    return crs.transformation._transform(projectedPoint, scale);
  }

  _unclampedLatLngBoundsToNewLayerBounds(
    latLngBounds: LatLngBounds,
    zoom: number,
    center: LatLng
  ): Bounds {
    // imported party from https://github.com/Leaflet/Leaflet/blob/84bc05bbb6e4acc41e6f89ff7421dd7c6520d256/src/map/Map.js#L1500
    // used because it uses crs.projection.project, which clamp the latitude
    // @ts-expect-error experimental
    const topLeft = this.map._getNewPixelOrigin(center, zoom);
    return new Bounds([
      this._unclampedProject(latLngBounds.getSouthWest(), zoom).subtract(
        topLeft
      ),
      this._unclampedProject(latLngBounds.getNorthWest(), zoom).subtract(
        topLeft
      ),
      this._unclampedProject(latLngBounds.getSouthEast(), zoom).subtract(
        topLeft
      ),
      this._unclampedProject(latLngBounds.getNorthEast(), zoom).subtract(
        topLeft
      ),
    ]);
  }
}<|MERGE_RESOLUTION|>--- conflicted
+++ resolved
@@ -168,14 +168,13 @@
   }
 
   _redraw(): void {
-<<<<<<< HEAD
-    const { _map, canvas } = this;
-    if (_map) {
-      const size = _map.getSize();
-      const bounds = _map.getBounds();
+    const { map, canvas } = this;
+    if (map) {
+      const size = map.getSize();
+      const bounds = map.getBounds();
       const zoomScale =
         (size.x * 180) / (20037508.34 * (bounds.getEast() - bounds.getWest())); // resolution = 1/zoomScale
-      const zoom = _map.getZoom();
+      const zoom = map.getZoom();
       const topLeft = new LatLng(bounds.getNorth(), bounds.getWest());
       const offset = this._unclampedProject(topLeft, 0);
       if (canvas) {
@@ -189,27 +188,6 @@
           zoom,
         });
       }
-=======
-    const { map, canvas } = this;
-    const size = map.getSize();
-    const bounds = map.getBounds();
-    const zoomScale =
-      (size.x * 180) / (20037508.34 * (bounds.getEast() - bounds.getWest())); // resolution = 1/zoomScale
-    const zoom = map.getZoom();
-    const topLeft = new LatLng(bounds.getNorth(), bounds.getWest());
-    const offset = this._unclampedProject(topLeft, 0);
-    if (canvas) {
-      this._userDrawFunc({
-        bounds,
-        canvas,
-        offset,
-        scale: Math.pow(2, zoom),
-        size,
-        zoomScale,
-        zoom,
-      });
-    }
->>>>>>> 291eabee
 
       while (this._redrawCallbacks.length > 0) {
         const callback = this._redrawCallbacks.shift();
