import { Map, LeafletMouseEvent, geoJSON } from "leaflet";
import {
  Feature,
  FeatureCollection,
  LineString,
  MultiLineString,
  Position,
} from "geojson";

import {
  BaseGlLayer,
  ColorCallback,
  IBaseGlLayerSettings,
} from "./base-gl-layer";
import { ICanvasOverlayDrawEvent } from "./canvas-overlay";
import * as color from "./color";
import { LineFeatureVertices } from "./line-feature-vertices";
import { latLngDistance, inBounds } from "./utils";
import glify from "./index";

export type WeightCallback = (i: number, feature: any) => number;

export interface ILinesSettings extends IBaseGlLayerSettings {
  data: FeatureCollection<LineString | MultiLineString>;
  weight: WeightCallback | number;
  sensitivity?: number;
  sensitivityHover?: number;
  eachVertex?: (vertices: LineFeatureVertices) => void;
}

const defaults: Partial<ILinesSettings> = {
  data: {
    type: "FeatureCollection",
    features: [],
  },
  color: color.random,
  className: "",
  opacity: 0.5,
  weight: 2,
  sensitivity: 0.1,
  sensitivityHover: 0.03,
  shaderVariables: {
    vertex: {
      type: "FLOAT",
      start: 0,
      size: 2,
    },
    color: {
      type: "FLOAT",
      start: 2,
      size: 4,
    },
  },
};

export class Lines extends BaseGlLayer<ILinesSettings> {
  static defaults = defaults;

  scale = Infinity;
  bytes = 6;
  allVertices: number[] = [];
  allVerticesTyped: Float32Array = new Float32Array(0);
  vertices: LineFeatureVertices[] = [];
  aPointSize = -1;
  settings: Partial<ILinesSettings>;

  get weight(): WeightCallback | number {
    if (!this.settings.weight) {
      throw new Error("settings.weight not correctly defined");
    }
    return this.settings.weight;
  }

  constructor(settings: Partial<ILinesSettings>) {
    super(settings);
    this.settings = { ...Lines.defaults, ...settings };

    if (!settings.data) {
      throw new Error('"data" is missing');
    }
    this.active = true;
    this.setup().render();
  }

  render(): this {
    this.resetVertices();

    const { canvas, gl, layer, mapMatrix } = this;
    const vertexBuffer = this.getBuffer("vertex");
    gl.bindBuffer(gl.ARRAY_BUFFER, vertexBuffer);

    const size = this.allVerticesTyped.BYTES_PER_ELEMENT;
    gl.bufferData(gl.ARRAY_BUFFER, this.allVerticesTyped, gl.STATIC_DRAW);
    const vertexLocation = this.getAttributeLocation("vertex");
    gl.vertexAttribPointer(
      vertexLocation,
      2,
      gl.FLOAT,
      false,
      size * this.bytes,
      0
    );
    gl.enableVertexAttribArray(vertexLocation);

    //  gl.disable(gl.DEPTH_TEST);
    // ----------------------------
    // look up the locations for the inputs to our shaders.
    this.matrix = this.getUniformLocation("matrix");
    this.aPointSize = this.getAttributeLocation("pointSize");

    // Set the matrix to some that makes 1 unit 1 pixel.
    mapMatrix.setSize(canvas.width, canvas.height);
    gl.viewport(0, 0, canvas.width, canvas.height);

    gl.uniformMatrix4fv(this.matrix, false, mapMatrix.array);

    this.attachShaderVariables(size);

    layer.redraw();

    return this;
  }

  resetVertices(): this {
    const {
      map,
      opacity,
      color,
      weight,
      latitudeKey,
      longitudeKey,
      data,
      bytes,
      settings,
      mapCenterPixels,
    } = this;
    const { eachVertex } = settings;
    const { features } = data;
    const featureMax = features.length;
    let feature: Feature<LineString | MultiLineString>;
    let colorFn: ColorCallback | null = null;
    let weightFn: WeightCallback | null = null;
    let chosenColor: color.IColor;
    let featureIndex = 0;
    let coordinates: Position[] | Position[][];

    if (typeof color === "function") {
      colorFn = color;
    }
    if (typeof weight === "function") {
      weightFn = weight;
    }

    const project = map.project.bind(map);
    // -- data
    const vertices: LineFeatureVertices[] = [];
    for (; featureIndex < featureMax; featureIndex++) {
      feature = features[featureIndex];
      // use colorFn function here if it exists
      if (colorFn) {
        chosenColor = colorFn(featureIndex, feature);
      } else {
        chosenColor = color as color.IColor;
      }

      const chosenWeight: number = weightFn
        ? weightFn(featureIndex, feature)
        : (weight as number);

      //coorinates Array Structure depends on whether feature is multipart or not.
      //Multi: [ [[],[],[]...], [[],[],[]...], [[],[],[]...]... ], Single: [ [[],[],[]...] ]
      //Wrap Single Array to treat two types with same method
      coordinates = (feature.geometry || feature).coordinates;
      if (feature.geometry.type !== "MultiLineString") {
        coordinates = [coordinates as Position[]];
      }

      for (const coordinate of coordinates) {
        const featureVertices = new LineFeatureVertices({
          project,
          latitudeKey,
          longitudeKey,
          color: chosenColor,
          weight: chosenWeight,
          opacity,
          mapCenterPixels,
        });
        featureVertices.fillFromCoordinates(coordinate as Position[]);
        vertices.push(featureVertices);
        if (eachVertex) {
          eachVertex(featureVertices);
        }
      }
    }

    /*
    Transforming lines according to the rule:
    1. Take one line (single feature)
    [[0,0],[1,1],[2,2]]
    2. Split the line in segments, duplicating all coordinates except first and last one
    [[0,0],[1,1],[2,2]] => [[0,0],[1,1],[1,1],[2,2]]
    3. Do this for all lines and put all coordinates in array
    */
    const size = vertices.length;
    const allVertices = [];
    for (let i = 0; i < size; i++) {
      const vertexArray = vertices[i].array;
      const length = vertexArray.length / bytes;
      for (let j = 0; j < length; j++) {
        const vertexIndex = j * bytes;
        if (j !== 0 && j !== length - 1) {
          allVertices.push(
            vertexArray[vertexIndex],
            vertexArray[vertexIndex + 1],
            vertexArray[vertexIndex + 2],
            vertexArray[vertexIndex + 3],
            vertexArray[vertexIndex + 4],
            vertexArray[vertexIndex + 5]
          );
        }
        allVertices.push(
          vertexArray[vertexIndex],
          vertexArray[vertexIndex + 1],
          vertexArray[vertexIndex + 2],
          vertexArray[vertexIndex + 3],
          vertexArray[vertexIndex + 4],
          vertexArray[vertexIndex + 5]
        );
      }
    }

    this.vertices = vertices;
    this.allVertices = allVertices;
    this.allVerticesTyped = new Float32Array(allVertices);

    return this;
  }

  removeInstance(): this {
    const index = glify.linesInstances.findIndex(
      (element) => element.layer._leaflet_id === this.layer._leaflet_id
    );
    if (index !== -1) {
      glify.linesInstances.splice(index, 1);
    }
    return this;
  }

  drawOnCanvas(e: ICanvasOverlayDrawEvent): this {
    if (!this.gl) return this;

    const {
      gl,
      data,
      canvas,
      mapMatrix,
      matrix,
      allVertices,
      vertices,
      weight,
      aPointSize,
      bytes,
      mapCenterPixels,
    } = this;
    const { scale, offset, zoom } = e;
    this.scale = scale;
    const pointSize = Math.max(zoom - 4.0, 4.0);
    gl.clear(gl.COLOR_BUFFER_BIT);
    gl.viewport(0, 0, canvas.width, canvas.height);
    gl.vertexAttrib1f(aPointSize, pointSize);
    mapMatrix.setSize(canvas.width, canvas.height).scaleTo(scale);
    if (zoom > 18) {
      mapMatrix.translateTo(
        -offset.x + mapCenterPixels.x,
        -offset.y + mapCenterPixels.y
      );
      // -- attach matrix value to 'mapMatrix' uniform in shader
      gl.uniformMatrix4fv(matrix, false, mapMatrix.array);

      gl.drawArrays(gl.LINES, 0, allVertices.length / bytes);
    } else if (typeof weight === "number") {
      // Now draw the lines several times, but like a brush, taking advantage of the half pixel line generally used by cards
      for (let yOffset = -weight; yOffset <= weight; yOffset += 0.5) {
        for (let xOffset = -weight; xOffset <= weight; xOffset += 0.5) {
          // -- set base matrix to translate canvas pixel coordinates -> webgl coordinates
          mapMatrix.translateTo(
            -offset.x + mapCenterPixels.x + xOffset / scale,
            -offset.y + mapCenterPixels.y + yOffset / scale
          );
          // -- attach matrix value to 'mapMatrix' uniform in shader
          gl.uniformMatrix4fv(matrix, false, mapMatrix.array);

          gl.drawArrays(gl.LINES, 0, allVertices.length / bytes);
        }
      }
    } else if (typeof weight === "function") {
      let allVertexCount = 0;
      const { features } = data;
      for (let i = 0; i < vertices.length; i++) {
        const featureVertices = vertices[i];
        const { vertexCount } = featureVertices;
        const weightValue = weight(i, features[i]);
        // Now draw the lines several times, but like a brush, taking advantage of the half pixel line generally used by cards
        for (
          let yOffset = -weightValue;
          yOffset <= weightValue;
          yOffset += 0.5
        ) {
          for (
            let xOffset = -weightValue;
            xOffset <= weightValue;
            xOffset += 0.5
          ) {
            // -- set base matrix to translate canvas pixel coordinates -> webgl coordinates
            mapMatrix.translateTo(
              -offset.x + mapCenterPixels.x + xOffset / scale,
              -offset.y + mapCenterPixels.y + yOffset / scale
            );
            // -- attach matrix value to 'mapMatrix' uniform in shader
            gl.uniformMatrix4fv(this.matrix, false, mapMatrix.array);

            gl.drawArrays(gl.LINES, allVertexCount, vertexCount);
          }
        }
        allVertexCount += vertexCount;
      }
    }
    return this;
  }

  // attempts to click the top-most Lines instance
  static tryClick(
    e: LeafletMouseEvent,
    map: Map,
    instances: Lines[]
  ): boolean | undefined {
    let foundFeature: Feature<LineString | MultiLineString> | null = null;
    let foundLines: Lines | null = null;
<<<<<<< HEAD
    let minDistance = Infinity;

    const checkClick = (
      coordinate: Position,
      prevCoordinate: Position,
      feature: Feature<LineString | MultiLineString>,
      instance: Lines,
      chosenWeight: number,
      sensitivity: number,
      scale: number,
      latitudeKey: number,
      longitudeKey: number
    ): void => {
      const distance = latLngDistance(
        e.latlng.lng,
        e.latlng.lat,
        prevCoordinate[longitudeKey],
        prevCoordinate[latitudeKey],
        coordinate[longitudeKey],
        coordinate[latitudeKey]
      );
      if (
        distance <= sensitivity + chosenWeight / scale &&
        distance < minDistance
      ) {
        foundFeature = feature;
        foundLines = instance;
        minDistance = distance;
=======

    instances.forEach((instance: Lines): void => {
      const { latitudeKey, longitudeKey, sensitivity, weight, scale, active } =
        instance;
      if (!active) return;
      if (instance.map !== map) return;
      function checkClick(
        coordinate: Position,
        prevCoordinate: Position,
        feature: Feature<LineString | MultiLineString>,
        chosenWeight: number
      ): void {
        const distance = latLngDistance(
          e.latlng.lng,
          e.latlng.lat,
          prevCoordinate[longitudeKey],
          prevCoordinate[latitudeKey],
          coordinate[longitudeKey],
          coordinate[latitudeKey]
        );
        if (distance <= sensitivity + chosenWeight / scale) {
          foundFeature = feature;
          foundLines = instance;
        }
>>>>>>> adae379d
      }
    };

    for (const instance of instances) {
      const { latitudeKey, longitudeKey, sensitivity, weight, scale, active } =
        instance;

      if (!active || instance.map !== map) continue;

      const chosenWeightFn =
        typeof weight === "function" ? weight : () => weight;

      for (const [i, feature] of instance.data.features.entries()) {
          const chosenWeight = chosenWeightFn(i, feature);
          const { coordinates, type } = feature.geometry;

          if (type === "LineString") {
            for (let i = 1; i < coordinates.length; i++) {
              checkClick(
                coordinates[i] as Position,
                coordinates[i - 1] as Position,
                feature,
                instance,
                chosenWeight,
                sensitivity,
                scale,
                latitudeKey,
                longitudeKey
              );
            }
          } else if (type === "MultiLineString") {
            // TODO: Unit test
            for (let i = 0; i < coordinates.length; i++) {
              const coordinate = coordinates[i];
              for (let j = 0; j < coordinate.length; j++) {
                if (j === 0 && i > 0) {
                  const prevCoordinates = coordinates[i - 1];
                  const lastPositions =
                    prevCoordinates[prevCoordinates.length - 1];
                  checkClick(
                    lastPositions as Position,
                    coordinates[i][j] as Position,
                    feature,
                    instance,
                    chosenWeight,
                    sensitivity,
                    scale,
                    latitudeKey,
                    longitudeKey
                  );
                } else if (j > 0) {
                  checkClick(
                    coordinates[i][j] as Position,
                    coordinates[i][j - 1] as Position,
                    feature,
                    instance,
                    chosenWeight,
                    sensitivity,
                    scale,
                    latitudeKey,
                    longitudeKey
                  );
                }
              }
            }
          }
        }
    }

    if (foundLines && foundFeature) {
      return (foundLines as Lines).click(e, foundFeature) ?? undefined;
    }
  }

  hoveringFeatures: Array<Feature<LineString | MultiLineString>> = [];
  // hovers all touching Lines instances
  static tryHover(
    e: LeafletMouseEvent,
    map: Map,
    instances: Lines[]
  ): Array<boolean | undefined> {
    const results: Array<boolean | undefined> = [];
    let minDistance = Infinity;

    const checkHover = (
      coordinate: Position,
      prevCoordinate: Position,
      feature: Feature<LineString | MultiLineString>,
      chosenWeight: number,
      sensitivityHover: number,
      scale: number,
      newHoveredFeatures: Set<Feature<LineString | MultiLineString>>,
      oldHoveredFeatures: Array<Feature<LineString | MultiLineString>>,
      latitudeKey: number,
      longitudeKey: number
    ): boolean => {
      const distance = latLngDistance(
        e.latlng.lng,
        e.latlng.lat,
        prevCoordinate[longitudeKey],
        prevCoordinate[latitudeKey],
        coordinate[longitudeKey],
        coordinate[latitudeKey]
      );

      if (
        distance <= sensitivityHover + chosenWeight / scale &&
        distance < minDistance
      ) {
        minDistance = distance;
        newHoveredFeatures.add(feature);
        return !oldHoveredFeatures.includes(feature);
      }
      return false;
    };

    instances.forEach((instance: Lines): void => {
      const {
        sensitivityHover,
        latitudeKey,
        longitudeKey,
        data,
        hoveringFeatures,
        weight,
        scale,
      } = instance;

      if (!instance.active || map !== instance.map) return;

      const oldHoveredFeatures = hoveringFeatures;
<<<<<<< HEAD
      const newHoveredFeatures: Set<Feature<LineString | MultiLineString>> = new Set();
      instance.hoveringFeatures = Array.from(newHoveredFeatures);
      
=======
      const newHoveredFeatures: Array<Feature<LineString | MultiLineString>> =
        [];
      instance.hoveringFeatures = newHoveredFeatures;
>>>>>>> adae379d
      // Check if e.latlng is inside the bbox of the features
      const bounds = geoJSON(data.features).getBounds();
      if (inBounds(e.latlng, bounds)) {
        data.features.forEach(
          (feature: Feature<LineString | MultiLineString>, i: number): void => {
            const chosenWeight = typeof weight === "function" ? weight(i, feature) : weight;
            const { coordinates, type } = feature.geometry;
            let isHovering = false;
            
            if (type === "LineString") {
              for (let i = 1; i < coordinates.length; i++) {
                isHovering = checkHover(
                  coordinates[i] as Position,
                  coordinates[i - 1] as Position,
                  feature,
                  chosenWeight,
                  sensitivityHover,
                  scale,
                  newHoveredFeatures,
                  oldHoveredFeatures,
                  latitudeKey,
                  longitudeKey
                );
                if (isHovering) break;
              }
            } else if (type === "MultiLineString") {
              // TODO: Unit test
              for (let i = 0; i < coordinates.length; i++) {
                const coordinate = coordinates[i];
                for (let j = 0; j < coordinate.length; j++) {
                  if (j === 0 && i > 0) {
                    const prevCoordinates = coordinates[i - 1];
                    const lastPositions =
                      prevCoordinates[prevCoordinates.length - 1];
                    isHovering = checkHover(
                      lastPositions as Position,
                      coordinates[i][j] as Position,
                      feature,
                      chosenWeight,
                      sensitivityHover,
                      scale,
                      newHoveredFeatures,
                      oldHoveredFeatures,
                      latitudeKey,
                      longitudeKey
                    );
                    if (isHovering) break;
                  } else if (j > 0) {
                    isHovering = checkHover(
                      coordinates[i][j] as Position,
                      coordinates[i][j - 1] as Position,
                      feature,
                      chosenWeight,
                      sensitivityHover,
                      scale,
                      newHoveredFeatures,
                      oldHoveredFeatures,
                      latitudeKey,
                      longitudeKey
                    );
                    if (isHovering) break;
                  }
                }
              }
            }
            if (isHovering) {
              const result = instance.hover(e, feature);
              if (result !== undefined) {
                results.push(result);
              }
            }
          }
        );
      }
      oldHoveredFeatures.forEach((feature) => {
        if (!newHoveredFeatures.has(feature)) {
          instance.hoverOff(e, feature);
        }
      });
    });

    return results;
  }
}<|MERGE_RESOLUTION|>--- conflicted
+++ resolved
@@ -336,7 +336,7 @@
   ): boolean | undefined {
     let foundFeature: Feature<LineString | MultiLineString> | null = null;
     let foundLines: Lines | null = null;
-<<<<<<< HEAD
+
     let minDistance = Infinity;
 
     const checkClick = (
@@ -365,32 +365,6 @@
         foundFeature = feature;
         foundLines = instance;
         minDistance = distance;
-=======
-
-    instances.forEach((instance: Lines): void => {
-      const { latitudeKey, longitudeKey, sensitivity, weight, scale, active } =
-        instance;
-      if (!active) return;
-      if (instance.map !== map) return;
-      function checkClick(
-        coordinate: Position,
-        prevCoordinate: Position,
-        feature: Feature<LineString | MultiLineString>,
-        chosenWeight: number
-      ): void {
-        const distance = latLngDistance(
-          e.latlng.lng,
-          e.latlng.lat,
-          prevCoordinate[longitudeKey],
-          prevCoordinate[latitudeKey],
-          coordinate[longitudeKey],
-          coordinate[latitudeKey]
-        );
-        if (distance <= sensitivity + chosenWeight / scale) {
-          foundFeature = feature;
-          foundLines = instance;
-        }
->>>>>>> adae379d
       }
     };
 
@@ -521,15 +495,9 @@
       if (!instance.active || map !== instance.map) return;
 
       const oldHoveredFeatures = hoveringFeatures;
-<<<<<<< HEAD
       const newHoveredFeatures: Set<Feature<LineString | MultiLineString>> = new Set();
       instance.hoveringFeatures = Array.from(newHoveredFeatures);
       
-=======
-      const newHoveredFeatures: Array<Feature<LineString | MultiLineString>> =
-        [];
-      instance.hoveringFeatures = newHoveredFeatures;
->>>>>>> adae379d
       // Check if e.latlng is inside the bbox of the features
       const bounds = geoJSON(data.features).getBounds();
       if (inBounds(e.latlng, bounds)) {
