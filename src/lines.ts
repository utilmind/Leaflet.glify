--- conflicted
+++ resolved
@@ -336,36 +336,6 @@
   ): boolean | undefined {
     let foundFeature: Feature<LineString | MultiLineString> | null = null;
     let foundLines: Lines | null = null;
-<<<<<<< HEAD
-    let minDistance = Infinity;
-
-    const checkClick = (
-      coordinate: Position,
-      prevCoordinate: Position,
-      feature: Feature<LineString | MultiLineString>,
-      instance: Lines,
-      chosenWeight: number,
-      sensitivity: number,
-      scale: number,
-      latitudeKey: number,
-      longitudeKey: number
-    ): void => {
-      const distance = latLngDistance(
-        e.latlng.lng,
-        e.latlng.lat,
-        prevCoordinate[longitudeKey],
-        prevCoordinate[latitudeKey],
-        coordinate[longitudeKey],
-        coordinate[latitudeKey]
-      );
-      if (
-        distance <= sensitivity + chosenWeight / scale &&
-        distance < minDistance
-      ) {
-        foundFeature = feature;
-        foundLines = instance;
-        minDistance = distance;
-=======
 
     instances.forEach((instance: Lines): void => {
       const { latitudeKey, longitudeKey, sensitivity, weight, scale, active } =
@@ -390,34 +360,19 @@
           foundFeature = feature;
           foundLines = instance;
         }
->>>>>>> adae379d
-      }
-    };
-
-    for (const instance of instances) {
-      const { latitudeKey, longitudeKey, sensitivity, weight, scale, active } =
-        instance;
-
-      if (!active || instance.map !== map) continue;
-
-      const chosenWeightFn = typeof weight === "function" ? weight : () => weight;
-
-      for (const [i, feature] of instance.data.features.entries()) {
-          const chosenWeight = chosenWeightFn(i, feature);
+      }
+      instance.data.features.forEach(
+        (feature: Feature<LineString | MultiLineString>, i: number): void => {
+          const chosenWeight =
+            typeof weight === "function" ? weight(i, feature) : weight;
           const { coordinates, type } = feature.geometry;
-
           if (type === "LineString") {
             for (let i = 1; i < coordinates.length; i++) {
               checkClick(
                 coordinates[i] as Position,
                 coordinates[i - 1] as Position,
                 feature,
-                instance,
-                chosenWeight,
-                sensitivity,
-                scale,
-                latitudeKey,
-                longitudeKey
+                chosenWeight
               );
             }
           } else if (type === "MultiLineString") {
@@ -433,34 +388,26 @@
                     lastPositions as Position,
                     coordinates[i][j] as Position,
                     feature,
-                    instance,
-                    chosenWeight,
-                    sensitivity,
-                    scale,
-                    latitudeKey,
-                    longitudeKey
+                    chosenWeight
                   );
                 } else if (j > 0) {
                   checkClick(
                     coordinates[i][j] as Position,
                     coordinates[i][j - 1] as Position,
                     feature,
-                    instance,
-                    chosenWeight,
-                    sensitivity,
-                    scale,
-                    latitudeKey,
-                    longitudeKey
+                    chosenWeight
                   );
                 }
               }
             }
           }
         }
-    }
+      );
+    });
 
     if (foundLines && foundFeature) {
-      return (foundLines as Lines).click(e, foundFeature) ?? undefined;
+      const result = (foundLines as Lines).click(e, foundFeature);
+      return result !== undefined ? result : undefined;
     }
   }
 
@@ -472,40 +419,6 @@
     instances: Lines[]
   ): Array<boolean | undefined> {
     const results: Array<boolean | undefined> = [];
-    let minDistance = Infinity;
-
-    const checkHover = (
-      coordinate: Position,
-      prevCoordinate: Position,
-      feature: Feature<LineString | MultiLineString>,
-      chosenWeight: number,
-      sensitivityHover: number,
-      scale: number,
-      newHoveredFeatures: Set<Feature<LineString | MultiLineString>>,
-      oldHoveredFeatures: Set<Feature<LineString | MultiLineString>>,
-      latitudeKey: number,
-      longitudeKey: number
-    ): boolean => {
-      const distance = latLngDistance(
-        e.latlng.lng,
-        e.latlng.lat,
-        prevCoordinate[longitudeKey],
-        prevCoordinate[latitudeKey],
-        coordinate[longitudeKey],
-        coordinate[latitudeKey]
-      );
-
-      if (
-        distance <= sensitivityHover + chosenWeight / scale &&
-        distance < minDistance
-      ) {
-        minDistance = distance;
-        newHoveredFeatures.add(feature);
-        return !oldHoveredFeatures.has(feature);
-      }
-      return false;
-    };
-
     instances.forEach((instance: Lines): void => {
       const {
         sensitivityHover,
@@ -516,14 +429,21 @@
         weight,
         scale,
       } = instance;
-
-<<<<<<< HEAD
-      if (!instance.active || map !== instance.map) return;
-
-      const oldHoveredFeatures: Set<Feature<LineString | MultiLineString>> = new Set(hoveringFeatures);
-      const newHoveredFeatures: Set<Feature<LineString | MultiLineString>> = new Set();
-      
-=======
+      function checkHover(
+        coordinate: Position,
+        prevCoordinate: Position,
+        feature: Feature<LineString | MultiLineString>,
+        chosenWeight: number
+      ): boolean {
+        const distance = latLngDistance(
+          e.latlng.lng,
+          e.latlng.lat,
+          prevCoordinate[longitudeKey],
+          prevCoordinate[latitudeKey],
+          coordinate[longitudeKey],
+          coordinate[latitudeKey]
+        );
+
         if (distance <= sensitivityHover + chosenWeight / scale) {
           if (!newHoveredFeatures.includes(feature)) {
             newHoveredFeatures.push(feature);
@@ -540,31 +460,23 @@
       const newHoveredFeatures: Array<Feature<LineString | MultiLineString>> =
         [];
       instance.hoveringFeatures = newHoveredFeatures;
->>>>>>> adae379d
       // Check if e.latlng is inside the bbox of the features
       const bounds = geoJSON(data.features).getBounds();
-      const chosenWeightFn = typeof weight === "function" ? weight : () => weight;
 
       if (inBounds(e.latlng, bounds)) {
         data.features.forEach(
           (feature: Feature<LineString | MultiLineString>, i: number): void => {
-            const chosenWeight = chosenWeightFn(i, feature);
+            const chosenWeight =
+              typeof weight === "function" ? weight(i, feature) : weight;
             const { coordinates, type } = feature.geometry;
             let isHovering = false;
-            
             if (type === "LineString") {
               for (let i = 1; i < coordinates.length; i++) {
                 isHovering = checkHover(
                   coordinates[i] as Position,
                   coordinates[i - 1] as Position,
                   feature,
-                  chosenWeight,
-                  sensitivityHover,
-                  scale,
-                  newHoveredFeatures,
-                  oldHoveredFeatures,
-                  latitudeKey,
-                  longitudeKey
+                  chosenWeight
                 );
                 if (isHovering) break;
               }
@@ -581,13 +493,7 @@
                       lastPositions as Position,
                       coordinates[i][j] as Position,
                       feature,
-                      chosenWeight,
-                      sensitivityHover,
-                      scale,
-                      newHoveredFeatures,
-                      oldHoveredFeatures,
-                      latitudeKey,
-                      longitudeKey
+                      chosenWeight
                     );
                     if (isHovering) break;
                   } else if (j > 0) {
@@ -595,13 +501,7 @@
                       coordinates[i][j] as Position,
                       coordinates[i][j - 1] as Position,
                       feature,
-                      chosenWeight,
-                      sensitivityHover,
-                      scale,
-                      newHoveredFeatures,
-                      oldHoveredFeatures,
-                      latitudeKey,
-                      longitudeKey
+                      chosenWeight
                     );
                     if (isHovering) break;
                   }
@@ -617,16 +517,13 @@
           }
         );
       }
-      oldHoveredFeatures.forEach((feature) => {
-        if (!newHoveredFeatures.has(feature)) {
+      for (let i = 0; i < oldHoveredFeatures.length; i++) {
+        const feature = oldHoveredFeatures[i];
+        if (!newHoveredFeatures.includes(feature)) {
           instance.hoverOff(e, feature);
         }
-      });
-
-      instance.hoveringFeatures = Array.from(newHoveredFeatures);
-
+      }
     });
-
     return results;
   }
 }