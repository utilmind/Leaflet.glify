import earcut from 'earcut';
import geojsonFlatten from 'geojson-flatten';
import PolygonLookup from 'polygon-lookup';

import { Base, IBaseSettings } from './base';
import { ICanvasOverlayDrawEvent } from './canvas-overlay';
import { Color, IColor } from './color';
<<<<<<< HEAD
import { LatLng, LeafletMouseEvent, Map} from 'leaflet';
=======
import { LatLng, LeafletMouseEvent, Map, Point } from './leaflet-bindings';
import { latLonToPixel } from './utils';
>>>>>>> 6433b6c7

export interface IShapeSettings extends IBaseSettings {
  border?: boolean
}

export const defaults: IShapeSettings = {
  map: null,
  data: [],
  longitudeKey: null,
  latitudeKey: null,
  setupClick: null,
  setupHover: null,
  vertexShaderSource: null,
  fragmentShaderSource: null,
  click: null,
  hover: null,
  color: Color.random,
  className: '',
  opacity: 0.5,
  shaderVariables: {
    color: {
      type: 'FLOAT',
      start: 2,
      size: 3
    }
  },
  border: false
};

export class Shapes extends Base<IShapeSettings> {
  static instances: Shapes[] = [];
  static defaults = defaults;
  static maps: Map[];
  polygonLookup: PolygonLookup;

  constructor(settings: IShapeSettings) {
    super(settings);
    Shapes.instances.push(this);
    this.settings = { ...Shapes.defaults, ...settings };

    if (!settings.data) throw new Error('no "data" array setting defined');
    if (!settings.map) throw new Error('no leaflet "map" object setting defined');
    this.polygonLookup = null;

    this
      .setup()
      .render();
  }

  render(): this {
    this.resetVertices();
    // triangles or point count

    const { pixelsToWebGLMatrix, settings, canvas, gl, layer, vertices, program } = this
      , vertexBuffer = gl.createBuffer()
      , vertArray = new Float32Array(vertices)
      , byteCount = vertArray.BYTES_PER_ELEMENT
      , vertex = gl.getAttribLocation(program, 'vertex')
      , opacity = gl.getUniformLocation(program, 'opacity')
      ;
    gl.uniform1f(opacity, settings.opacity);
    gl.bindBuffer(gl.ARRAY_BUFFER, vertexBuffer);
    gl.bufferData(gl.ARRAY_BUFFER, vertArray, gl.STATIC_DRAW);
    gl.vertexAttribPointer(vertex, 2, gl.FLOAT, false, byteCount * 5, 0);
    gl.enableVertexAttribArray(vertex);

    //  gl.disable(gl.DEPTH_TEST);
    // ----------------------------
    // look up the locations for the inputs to our shaders.
    this.matrix = gl.getUniformLocation(program, 'matrix');

    // Set the matrix to some that makes 1 unit 1 pixel.
    pixelsToWebGLMatrix.set([2 / canvas.width, 0, 0, 0, 0, -2 / canvas.height, 0, 0, 0, 0, 0, 0, -1, 1, 0, 1]);
    gl.viewport(0, 0, canvas.width, canvas.height);

    gl.uniformMatrix4fv(this.matrix, false, pixelsToWebGLMatrix);

    this.attachShaderVariables(byteCount);

    layer.redraw();

    return this;
  }

  resetVertices(): this {
    this.vertices = [];
    this.vertsLines = [];
    this.polygonLookup = new PolygonLookup();

    const { vertices, vertsLines, polygonLookup, settings } = this
      , data = settings.data as any
      ;

    let pixel
      , index
      , features
      , feature
      , { color } = settings
      , colorFn: (i: number, feature: any) => IColor
      , chosenColor: IColor
      , coordinates
      , featureIndex = 0
      , featureMax
      , triangles
      , indices
      , flat
      , dim
      ;

    switch (data.type) {
      case 'Feature':
        polygonLookup.loadFeatureCollection({
          type: 'FeatureCollection',
          features: [data]
        });
        features = geojsonFlatten(data);
        break;
      case 'MultiPolygon':
        polygonLookup.loadFeatureCollection({
          type: 'FeatureCollection',
          features: [{
            type: 'Feature',
            properties: { id: 'bar' },
            geometry: { coordinates: data.coordinates }
          }]
        });
        features = geojsonFlatten(data);
        break;
      default:
        polygonLookup.loadFeatureCollection(data);
        features = data.features;
    }
    featureMax = features.length;

    if (!color) {
      throw new Error('color is not properly defined');
    } else if (typeof color === 'function') {
      colorFn = color;
    }

    // -- data
    for (; featureIndex < featureMax; featureIndex++) {
      feature = features[featureIndex];
      triangles = [];

      //use colorFn function here if it exists
      if (colorFn) {
        chosenColor = colorFn(featureIndex, feature);
      } else {
        chosenColor = color as IColor;
      }

      coordinates = (feature.geometry || feature).coordinates;
      flat = earcut.flatten(coordinates);
      indices = earcut(flat.vertices, flat.holes, flat.dimensions);
      dim = coordinates[0][0].length;
      for (let i = 0, iMax = indices.length; i < iMax; i++) {
        index = indices[i];
        if (typeof flat.vertices[0] === 'number') {
          triangles.push(flat.vertices[index * dim + settings.longitudeKey], flat.vertices[index * dim + settings.latitudeKey]);
        } else {
          throw new Error('unhandled polygon');
        }
      }

      for (let i = 0, iMax = triangles.length; i < iMax; i) {
        pixel = settings.map.project(new LatLng(triangles[i++], triangles[i++]), 0);
        vertices.push(pixel.x, pixel.y, chosenColor.r, chosenColor.g, chosenColor.b);
      }

      if (settings.border) {
        let lines = [];
        for (let i = 1, iMax = flat.vertices.length; i < iMax; i=i+2) {
          lines.push(flat.vertices[i], flat.vertices[i-1]);
          lines.push(flat.vertices[i+2], flat.vertices[i+1]);
        }

        for (let i = 0, iMax = lines.length; i < iMax; i) {
          pixel = latLonToPixel(lines[i++],lines[i++]);
          vertsLines.push(pixel.x, pixel.y, chosenColor.r, chosenColor.g, chosenColor.b);
        }
      }
    }

    return this;
  }

  drawOnCanvas(e: ICanvasOverlayDrawEvent): this {
    if (!this.gl) return this;

    const { scale, offset, canvas } = e
      , mapMatrix = this.mapMatrix
      , pixelsToWebGLMatrix = this.pixelsToWebGLMatrix
      ;

    pixelsToWebGLMatrix.set([
      2 / canvas.width, 0, 0, 0,
      0, -2 / canvas.height, 0, 0,
      0, 0, 0, 0,
      -1, 1, 0, 1
    ]);

    // -- set base matrix to translate canvas pixel coordinates -> webgl coordinates
    mapMatrix
      .set(pixelsToWebGLMatrix)
      .scaleMatrix(scale)
      .translateMatrix(-offset.x, -offset.y);

    const gl = this.gl;
    gl.clear(gl.COLOR_BUFFER_BIT);
    gl.viewport(0, 0, canvas.width, canvas.height);

    // -- attach matrix value to 'mapMatrix' uniform in shader
    gl.uniformMatrix4fv(this.matrix, false, mapMatrix.array);
    const { vertices } = this;
    if (this.settings.border) {
      const { vertsLines, program, settings } = this;
      let vertexBuffer = gl.createBuffer()
        , vertArray = new Float32Array(vertsLines)
        , size = vertArray.BYTES_PER_ELEMENT
        , vertex = gl.getAttribLocation(program, 'vertex')
        , opacity = gl.getUniformLocation(program, 'opacity')
        ;

      gl.uniform1f(opacity, 1);
      gl.bindBuffer(gl.ARRAY_BUFFER, null);
      gl.bindBuffer(gl.ARRAY_BUFFER, vertexBuffer);
      gl.bufferData(gl.ARRAY_BUFFER,vertArray, gl.STATIC_DRAW );

      if (this.settings.shaderVariables !== null) {
        this.attachShaderVariables(size);
      }

      gl.vertexAttribPointer(vertex, 3, gl.FLOAT, false, size *5, 0);
      gl.enableVertexAttribArray(vertex);
      gl.enable(gl.DEPTH_TEST);
      gl.viewport(0,0,canvas.width, canvas.height);
      gl.drawArrays(gl.LINES, 0, vertsLines.length / 5);

      vertexBuffer = gl.createBuffer();
      vertArray = new Float32Array(vertices);
      size = vertArray.BYTES_PER_ELEMENT;
      vertex = gl.getAttribLocation(program, 'vertex');
      opacity = gl.getUniformLocation(program, 'opacity');

      gl.uniform1f(opacity, settings.opacity);
      gl.bindBuffer(gl.ARRAY_BUFFER, null);
      gl.bindBuffer(gl.ARRAY_BUFFER, vertexBuffer);
      gl.bufferData(gl.ARRAY_BUFFER,vertArray, gl.STATIC_DRAW );

      if (settings.shaderVariables !== null) {
        this.attachShaderVariables(size);
      }

      gl.vertexAttribPointer(vertex, 2, gl.FLOAT, false, size *5, 0);
      gl.enableVertexAttribArray(vertex);
      gl.enable(gl.DEPTH_TEST);
      gl.viewport(0,0,canvas.width, canvas.height);
    }
    gl.drawArrays(gl.TRIANGLES, 0, vertices.length / 5);

    return this;
  }

  static tryClick(e: LeafletMouseEvent, map: Map): boolean {
    let result
      , settings
      , feature
      ;

    Shapes.instances.forEach(function (_instance) {
      settings = _instance.settings;
      if (!_instance.active) return;
      if (settings.map !== map) return;
      if (!settings.click) return;

      feature = _instance.polygonLookup.search(e.latlng.lng, e.latlng.lat);
      if (feature) {
        result = settings.click(e, feature);
      }
    });

    return result !== undefined ? result : true;
  }

  static tryHover(e: LeafletMouseEvent, map: Map): boolean {
    let result
      , settings
      , feature
      ;

    Shapes.instances.forEach(function (_instance) {
      settings = _instance.settings;
      if (!_instance.active) return;
      if (settings.map !== map) return;
      if (!settings.hover) return;

      feature = _instance.polygonLookup.search(e.latlng.lng, e.latlng.lat);

      if (feature) {
        result = settings.hover(e, feature);
      }
    });

    return result !== undefined ? result : true;
  }
}<|MERGE_RESOLUTION|>--- conflicted
+++ resolved
@@ -5,12 +5,8 @@
 import { Base, IBaseSettings } from './base';
 import { ICanvasOverlayDrawEvent } from './canvas-overlay';
 import { Color, IColor } from './color';
-<<<<<<< HEAD
 import { LatLng, LeafletMouseEvent, Map} from 'leaflet';
-=======
-import { LatLng, LeafletMouseEvent, Map, Point } from './leaflet-bindings';
 import { latLonToPixel } from './utils';
->>>>>>> 6433b6c7
 
 export interface IShapeSettings extends IBaseSettings {
   border?: boolean
